--- conflicted
+++ resolved
@@ -2,11 +2,8 @@
 import os
 from time import sleep
 from timeit import default_timer
-<<<<<<< HEAD
 from functools import lru_cache
-=======
 from shutil import copyfileobj
->>>>>>> a9fc1149
 
 # Personal Imports
 from e621dl import constants
