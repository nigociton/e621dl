#!/usr/bin/env python
# pylint: disable=missing-docstring,line-too-long,too-many-public-methods,
import os.path
import logging
import sys
import lib.regex as regex
import lib.support as support
import lib.default as default
import datetime
import cPickle as pickle
import json

# this is only here temporarily
SPOOF = support.SpoofOpen()
def download_image(link, tag, path):
    filename = regex.get_filename(link)
    completepath = path + tag + "_" + filename

    if os.path.isfile(completepath) == True:
        return ' skipped (already exists)'

    elif filename in CACHE:
        return ' skipped (previously downloaded)'

    else:
        with open(completepath, 'wb') as dest:
            source = SPOOF.open(link)
            dest.write(source.read())

        CACHE.push(filename)
        pickle.dump(CACHE, open('.cache', 'wb'), pickle.HIGHEST_PROTOCOL)

        return ' downloaded'

##############################################################################
# INITIALIZATION
# - parse command line arguments
# - create a logger to show runtime messages
# - open config file
# - open file containing tracked tags
# - populate the recent downloads cache
##############################################################################
CONFIG_FILE = 'config.txt' # modify to use different config file

# get args dictionary
ARGS = support.get_args_dict()

# set up logging
logging.basicConfig(level=ARGS['log_lvl'], format=default.LOGGER_FMT,
    stream=sys.stderr)
LOG = logging.getLogger('e621dl')

# this flag will be set to true if a fatal error occurs in pre-update
EARLY_TERMINATE = False

# read the config file.  if not found, create a new one
if not os.path.isfile(CONFIG_FILE):
    CONFIG = support.make_default_configfile(CONFIG_FILE)
    EARLY_TERMINATE = True
else:
    CONFIG = support.read_configfile(CONFIG_FILE)

# read the tags file.  if not found, create a new one
if not os.path.isfile(CONFIG['tag_file']):
    support.make_default_tagfile(CONFIG['tag_file'])
    EARLY_TERMINATE = True
else:
    TAGS = support.read_tagfile(CONFIG['tag_file'])

# tags was read but contained nothing
if len(TAGS) == 0:
    LOG.error('no tags found in ' + CONFIG['tag_file'])
    LOG.error('add tags (or groups of tags) to this file and re-run the program')
    EARLY_TERMINATE = True

# open the cache (this can't really fail; just creates a new blank one)
CACHE = support.get_cache(CONFIG['cache_name'], CONFIG['cache_size'])

# create the downloads directory if needed
if not os.path.exists(CONFIG['downloads']):
    os.makedirs(CONFIG['downloads'])

# keeps running total of files downloaded in this run
TOTAL_DOWNLOADS = 0

# exit before updating if any errors occurred in pre-update
if EARLY_TERMINATE:
    LOG.error('error(s) encountered during initialization, see above')
    exit()
else:
    LOG.debug('successfully initialized\n')

##############################################################################
# UPDATE
# - for each tag (or tag group) in the tagfile:
#   - for each upload since the last time e621dl was run:
#       - if the file has not previously been downloaded, download it
# - count number of downloads for reporting in post-update
##############################################################################

LOG.info("e621dl was last run on " + CONFIG['last_run'])

for tag in TAGS:
    LOG.info("Checking for new uploads tagged: " + tag)

    accumulating = True
    page_number = 1
    dl_links = []

    # get all post pages in same list
    while accumulating:
        results_page = regex.get_results_page(tag, CONFIG['last_run'], page_number)

        if regex.results_exist(results_page):
            LOG.debug('page ' + str(page_number) + ' contained results')
            dl_links += regex.get_links(results_page)
            page_number += 1

        else:
            LOG.debug('page ' + str(page_number) + ' contained nothing')
            accumulating = False

    LOG.info('number of uploads found: ' + str(len(dl_links)))

    # download image in each post page
    remaining = len(dl_links)
    for link in dl_links:
        status = download_image(link, tag, CONFIG['downloads'])
        img_string = '(%d) %s' % (remaining, regex.get_filename(link))

        LOG.info(img_string + status)
        if status == ' downloaded':
            TOTAL_DOWNLOADS += 1
        remaining -= 1
<<<<<<< HEAD
    LOG.info('update for ' + tag + ' completed\n')
=======
>>>>>>> 6d754349


##############################################################################
# WRAP-UP
# - report number of downloads in this session
# - set last run to yesterday (see FAQ for why it isn't today)
##############################################################################
LOG.info('total files downloaded: ' + str(TOTAL_DOWNLOADS))
YESTERDAY = datetime.date.fromordinal(datetime.date.today().toordinal()-1)
CONFIG['last_run'] = YESTERDAY.strftime(default.DATETIME_FMT)

with open(CONFIG_FILE, 'wb') as outfile:
    json.dump(CONFIG, outfile, indent=4, sort_keys=True,
        ensure_ascii=False, separators=(',', ':\t\t'))

LOG.info('last run updated to ' + CONFIG['last_run'])

exit()<|MERGE_RESOLUTION|>--- conflicted
+++ resolved
@@ -132,11 +132,7 @@
         if status == ' downloaded':
             TOTAL_DOWNLOADS += 1
         remaining -= 1
-<<<<<<< HEAD
     LOG.info('update for ' + tag + ' completed\n')
-=======
->>>>>>> 6d754349
-
 
 ##############################################################################
 # WRAP-UP
