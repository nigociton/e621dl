#!/usr/bin/env python
# pylint: disable=missing-docstring,line-too-long,too-many-public-methods,
import os.path
import logging
import sys
import lib.support as support
import lib.default as default
import datetime
import cPickle as pickle
<<<<<<< HEAD
import re
=======
import json
import lib.e621_api as e621_api
import re

##############################################################################
# INITIALIZATION
# - parse command line arguments
# - create a logger to show runtime messages
# - open config file
# - open file containing tracked tags
# - populate the recent downloads cache
##############################################################################
CONFIG_FILE = 'config.txt' # modify to use different config file

# get args dictionary
ARGS = support.get_args_dict()

# set up logging
logging.basicConfig(level=ARGS['log_lvl'], format=default.LOGGER_FMT,
    stream=sys.stderr)
LOG = logging.getLogger('e621dl')
>>>>>>> 5b42fe52

# this flag will be set to true if a fatal error occurs in pre-update
EARLY_TERMINATE = False

# read the config file.  if not found, create a new one
if not os.path.isfile(CONFIG_FILE):
    CONFIG = support.make_default_configfile(CONFIG_FILE)
    EARLY_TERMINATE = True
else:
    CONFIG = support.read_configfile(CONFIG_FILE)

# read the tags file.  if not found, create a new one
TAGS = []
if not os.path.isfile(CONFIG['tag_file']):
    support.make_default_tagfile(CONFIG['tag_file'])
    EARLY_TERMINATE = True
else:
    TAGS = support.read_tagfile(CONFIG['tag_file'])

# tags was read but contained nothing
if len(TAGS) == 0 and not EARLY_TERMINATE:
    LOG.error('no tags found in ' + CONFIG['tag_file'])
    LOG.error('add tags (or groups of tags) to this file and re-run the program')
    EARLY_TERMINATE = True

# open the cache (this can't really fail; just creates a new blank one)
CACHE = support.get_cache(CONFIG['cache_name'], CONFIG['cache_size'])

# create the downloads directory if needed
if not os.path.exists(CONFIG['downloads']):
    os.makedirs(CONFIG['downloads'])

# keeps running total of files downloaded in this run
TOTAL_DOWNLOADS = 0

# exit before updating if any errors occurred in pre-update
if EARLY_TERMINATE:
    LOG.error('error(s) encountered during initialization, see above')
    exit()
else:
    LOG.debug('successfully initialized\n')

<<<<<<< HEAD
def download_image(link, tag, path):
    filename = regex.get_filename(link)
    tag = re.sub('[\<\>:"/\\\|\?\*\ ]', '_', tag)
    completepath = path + tag + "_" + filename
=======
##############################################################################
# UPDATE
# - for each tag (or tag group) in the tagfile:
#   - for each upload since the last time e621dl was run:
#       - if the file has not previously been downloaded, download it
# - count number of downloads for reporting in post-update
##############################################################################
>>>>>>> 5b42fe52

LOG.info("e621dl was last run on " + CONFIG['last_run'])

for line in TAGS:
    LOG.info("Checking for new uploads tagged: " + line)

    # prepare to start accumulating list of download links for line
    accumulating = True
    current_page = 1
    links_to_download = []

    while accumulating:
        LOG.debug('getting page ' + str(current_page) + ' of ' + line)
        links_found = e621_api.get_posts(line, CONFIG['last_run'],
                current_page, default.MAX_RESULTS)

        if not links_found:
            accumulating = False

        else:
            # add links found to list to be downloaded
            links_to_download += links_found
            # continue accumulating if found == max, else stop accumulation
            accumulating = len(links_found) == default.MAX_RESULTS
            current_page += 1

    remaining = len(links_to_download)

    if remaining == 0:
        LOG.info('no new uploads for: ' + line)

    else:
        LOG.info(str(remaining) + ' new uploads for: ' + line)

        for item in links_to_download:

            LOG.debug('item md5 = ' + item.md5)
            # construct full filename
            filename = re.sub('[\<\>:"/\\\|\?\*\ ]', '_', line) + '--' + \
                item.md5 + '.' + item.ext

            # skip if already in cache
            if item.md5 in CACHE:
                LOG.info('(' + str(remaining) + ') skipped (previously downloaded)')

            # skip if already in download directory
            elif os.path.isfile(filename):
                LOG.info('(' + str(remaining) + ') skipped (already in downloads directory')

            # otherwise, download it
            else:
                LOG.info('(' + str(remaining) + ') downloading... ')
                e621_api.download(item.url, CONFIG['downloads'] + filename)

                # push to cache, write cache to disk
                CACHE.push(item.md5)
                pickle.dump(CACHE, open('.cache', 'wb'), pickle.HIGHEST_PROTOCOL)
                TOTAL_DOWNLOADS += 1

            # decrement remaining downloads
            remaining -= 1

        LOG.debug('update for ' + line + ' completed\n')
    print ''

##############################################################################
# WRAP-UP
# - report number of downloads in this session
# - set last run to yesterday (see FAQ for why it isn't today)
##############################################################################
LOG.info('total files downloaded: ' + str(TOTAL_DOWNLOADS))
YESTERDAY = datetime.date.fromordinal(datetime.date.today().toordinal()-1)
CONFIG['last_run'] = YESTERDAY.strftime(default.DATETIME_FMT)

with open(CONFIG_FILE, 'wb') as outfile:
    json.dump(CONFIG, outfile, indent=4, sort_keys=True,
        ensure_ascii=False, separators=(',', ':\t\t'))

LOG.info('last run updated to ' + CONFIG['last_run'])

exit()<|MERGE_RESOLUTION|>--- conflicted
+++ resolved
@@ -7,9 +7,6 @@
 import lib.default as default
 import datetime
 import cPickle as pickle
-<<<<<<< HEAD
-import re
-=======
 import json
 import lib.e621_api as e621_api
 import re
@@ -31,7 +28,6 @@
 logging.basicConfig(level=ARGS['log_lvl'], format=default.LOGGER_FMT,
     stream=sys.stderr)
 LOG = logging.getLogger('e621dl')
->>>>>>> 5b42fe52
 
 # this flag will be set to true if a fatal error occurs in pre-update
 EARLY_TERMINATE = False
@@ -74,12 +70,6 @@
 else:
     LOG.debug('successfully initialized\n')
 
-<<<<<<< HEAD
-def download_image(link, tag, path):
-    filename = regex.get_filename(link)
-    tag = re.sub('[\<\>:"/\\\|\?\*\ ]', '_', tag)
-    completepath = path + tag + "_" + filename
-=======
 ##############################################################################
 # UPDATE
 # - for each tag (or tag group) in the tagfile:
@@ -87,7 +77,6 @@
 #       - if the file has not previously been downloaded, download it
 # - count number of downloads for reporting in post-update
 ##############################################################################
->>>>>>> 5b42fe52
 
 LOG.info("e621dl was last run on " + CONFIG['last_run'])
 
